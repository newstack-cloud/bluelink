{
  "apps/cli": "0.1.1",
  "apps/deploy-engine": "0.1.4",
<<<<<<< HEAD
  "libs/blueprint": "0.36.2",
  "libs/blueprint-resolvers": "0.1.0",
=======
  "libs/blueprint": "0.36.1",
  "libs/blueprint-resolvers": "0.1.1",
>>>>>>> ea3d948f
  "libs/blueprint-state": "0.4.0",
  "libs/common": "0.3.2",
  "libs/deploy-engine-client": "0.1.0",
  "libs/plugin-framework": "0.1.3",
  "tools/blueprint-ls": "0.1.1",
  "tools/plugin-docgen": "0.1.0",
  "tools/bluelink-manager": "0.1.5"
}<|MERGE_RESOLUTION|>--- conflicted
+++ resolved
@@ -1,13 +1,8 @@
 {
   "apps/cli": "0.1.1",
   "apps/deploy-engine": "0.1.4",
-<<<<<<< HEAD
   "libs/blueprint": "0.36.2",
-  "libs/blueprint-resolvers": "0.1.0",
-=======
-  "libs/blueprint": "0.36.1",
   "libs/blueprint-resolvers": "0.1.1",
->>>>>>> ea3d948f
   "libs/blueprint-state": "0.4.0",
   "libs/common": "0.3.2",
   "libs/deploy-engine-client": "0.1.0",
